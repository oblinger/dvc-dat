--- conflicted
+++ resolved
@@ -1,8 +1,5 @@
 # dat
-<<<<<<< HEAD
 
-Data and code encapsulation for ML experimentation and productization
-=======
 Data and code encapsulation for ML experimentation and productization
 
 
@@ -28,5 +25,4 @@
 
 ```bash
 python -m black src
-```
->>>>>>> e63b4368
+```